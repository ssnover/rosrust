--- conflicted
+++ resolved
@@ -38,13 +38,8 @@
         let publications = handler.publications.clone();
         let subscriptions = handler.subscriptions.clone();
         let services = Arc::clone(&handler.services);
-<<<<<<< HEAD
         let (port_tx, port_rx) = unbounded();
-        let socket_addr = match (hostname, port).to_socket_addrs()?.next() {
-=======
-        let (port_tx, port_rx) = channel();
         let socket_addr = match (bind_address, port).to_socket_addrs()?.next() {
->>>>>>> 036b8855
             Some(socket_addr) => socket_addr,
             None => bail!("Bad address provided: {}:{}", hostname, port),
         };
